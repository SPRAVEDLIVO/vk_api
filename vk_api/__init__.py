--- conflicted
+++ resolved
@@ -9,11 +9,7 @@
 """
 
 __author__ = 'Kirill Python'
-<<<<<<< HEAD
-__version__ = '6.7'
-=======
 __version__ = '7.0'
->>>>>>> 78f45f47
 __email__ = 'python273@ya.ru'
 __contact__ = 'https://vk.com/python273'
 
