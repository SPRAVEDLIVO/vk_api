# -*- coding: utf-8 -*-
"""
:authors: python273
:license: Apache License, Version 2.0, see LICENSE file

:copyright: (c) 2019 python273
"""

from pprint import pprint

import re
import json
import time
from itertools import islice

from bs4 import BeautifulSoup

from .audio_url_decoder import decode_audio_url
from .exceptions import AccessDenied
from .utils import set_cookies_from_list

RE_ALBUM_ID = re.compile(r'act=audio_playlist(-?\d+)_(\d+)')
RE_ACCESS_HASH = re.compile(r'access_hash=(\w+)')
RE_M3U8_TO_MP3 = re.compile(r'/[0-9a-f]+(/audios)?/([0-9a-f]+)/index.m3u8')

RPS_DELAY_RELOAD_AUDIO = 1.5
RPS_DELAY_LOAD_SECTION = 2.0

TRACKS_PER_USER_PAGE = 2000
TRACKS_PER_ALBUM_PAGE = 2000
ALBUMS_PER_USER_PAGE = 100


class VkAudio(object):
    """ Модуль для получения аудиозаписей без использования официального API.
    :param vk: Объект :class:`VkApi`
    """

    __slots__ = ('_vk', 'user_id', 'convert_m3u8_links')

    DEFAULT_COOKIES = [
        {  # если не установлено, то первый запрос ломается
            'version': 0,
            'name': 'remixaudio_show_alert_today',
            'value': '0',
            'port': None,
            'port_specified': False,
            'domain': '.vk.com',
            'domain_specified': True,
            'domain_initial_dot': True,
            'path': '/',
            'path_specified': True,
            'secure': True,
            'expires': None,
            'discard': False,
            'comment': None,
            'comment_url': None,
            'rfc2109': False,
            'rest': {}
        }, {  # для аудио из постов
            'version': 0,
            'name': 'remixmdevice',
            'value': '1920/1080/2/!!-!!!!',
            'port': None,
            'port_specified': False,
            'domain': '.vk.com',
            'domain_specified': True,
            'domain_initial_dot': True,
            'path': '/',
            'path_specified': True,
            'secure': True,
            'expires': None,
            'discard': False,
            'comment': None,
            'comment_url': None,
            'rfc2109': False,
            'rest': {}
        }
    ]

    def __init__(self, vk, convert_m3u8_links=True):
        self.user_id = vk.method('users.get')[0]['id']
        self._vk = vk
        self.convert_m3u8_links = convert_m3u8_links

        set_cookies_from_list(self._vk.http.cookies, self.DEFAULT_COOKIES)

        self._vk.http.get('https://m.vk.com/')  # load cookies

    def get_iter(self, owner_id=None, album_id=None, access_hash=None):
        """ Получить список аудиозаписей пользователя (по частям)
        :param owner_id: ID владельца (отрицательные значения для групп)
        :param album_id: ID альбома
        :param access_hash: ACCESS_HASH альбома
        """

        if owner_id is None:
            owner_id = self.user_id

        if album_id is not None:
            offset_diff = TRACKS_PER_ALBUM_PAGE
        else:
            offset_diff = TRACKS_PER_USER_PAGE

        offset = 0
        while True:
            response = self._vk.http.post(
                'https://m.vk.com/audio',
                data={
                    'act': 'load_section',
                    'owner_id': owner_id,
                    'playlist_id': album_id if album_id else -1,
                    'offset': offset,
                    'type': 'playlist',
                    'access_hash': access_hash,
                    'is_loading_all': 1
                },
                allow_redirects=False
            ).json()

            if not response['data'][0]:
                raise AccessDenied(
                    'You don\'t have permissions to browse {}\'s albums'.format(
                        owner_id
                    )
                )

            ids = scrap_ids(
                response['data'][0]['list']
            )

            tracks = scrap_tracks(
                ids,
                self.user_id,
                self._vk.http,
                convert_m3u8_links=self.convert_m3u8_links
            )

            if not tracks:
                break

            for i in tracks:
                yield i

            if response['data'][0]['hasMore']:
                offset += offset_diff
            else:
                break

    def get(self, owner_id=None, album_id=None, access_hash=None):
        """ Получить список аудиозаписей пользователя
        :param owner_id: ID владельца (отрицательные значения для групп)
        :param album_id: ID альбома
        :param access_hash: ACCESS_HASH альбома
        """

        return list(self.get_iter(owner_id, album_id, access_hash))

    def get_albums_iter(self, owner_id=None):
        """ Получить список альбомов пользователя (по частям)
        :param owner_id: ID владельца (отрицательные значения для групп)
        """

        if owner_id is None:
            owner_id = self.user_id

        offset = 0

        while True:
            response = self._vk.http.get(
                'https://m.vk.com/audio?act=audio_playlists{}'.format(
                    owner_id
                ),
                params={
                    'offset': offset
                },
                allow_redirects=False
            )

            if not response.text:
                raise AccessDenied(
                    'You don\'t have permissions to browse {}\'s albums'.format(
                        owner_id
                    )
                )

            albums = scrap_albums(response.text)

            if not albums:
                break

            for i in albums:
                yield i

            offset += ALBUMS_PER_USER_PAGE

    def get_albums(self, owner_id=None):
        """ Получить список альбомов пользователя
        :param owner_id: ID владельца (отрицательные значения для групп)
        """

        return list(self.get_albums_iter(owner_id))

    def search_user(self, owner_id=None, q=''):
        """ Искать по аудиозаписям пользователя
        :param owner_id: ID владельца (отрицательные значения для групп)
        :param q: запрос
        """

        if owner_id is None:
            owner_id = self.user_id

        response = self._vk.http.post(
            'https://vk.com/al_audio.php',
            data={
                'al': 1,
                'act': 'section',
                'claim': 0,
                'is_layer': 0,
                'owner_id': owner_id,
                'section': 'search',
                'q': q
            }
        )
        json_response = json.loads(response.text.replace('<!--', ''))

        if not json_response['payload'][1]:
            raise AccessDenied(
                'You don\'t have permissions to browse {}\'s audio'.format(
                    owner_id
                )
            )

        if json_response['payload'][1][1]['playlists']:

            ids = scrap_ids(
                json_response['payload'][1][1]['playlists'][0]['list']
            )
<<<<<<< HEAD

            tracks = scrap_tracks(
                ids,
                self.user_id,
                self._vk.http,
                convert_m3u8_links=self.convert_m3u8_links
            )

            return list(tracks)
        else:
            return []
=======

            tracks = scrap_tracks(
                ids,
                self.user_id,
                self._vk.http,
                convert_m3u8_links=self.convert_m3u8_links
            )

            return list(tracks)
        else:
            return []

    def search(self, q, count=100):
        """ Искать аудиозаписи
>>>>>>> 3957e58f

    def search(self, q, count=100, offset=0):
        """ Искать аудиозаписи
        :param q: запрос
        :param count: количество
        """

        return islice(self.search_iter(q, offset=offset), count)

    def search_iter(self, q):
        """ Искать аудиозаписи (генератор)
        :param q: запрос
        """
        offset_left = 0

        response = self._vk.http.post(
            'https://vk.com/al_audio.php',
            data={
                'al': 1,
                'act': 'section',
                'claim': 0,
                'is_layer': 0,
                'owner_id': self.user_id,
                'section': 'search',
                'q': q
            }
        )

<<<<<<< HEAD
        json_response = json.loads(response.text.replace('<!--', ''))


        while json_response['payload'][1][1]['playlist']:

=======
        response = self._vk.http.post(
            'https://vk.com/al_audio.php',
            data={
                'al': 1,
                'act': 'section',
                'claim': 0,
                'is_layer': 0,
                'owner_id': self.user_id,
                'section': 'search',
                'q': q
            }
        )
        json_response = json.loads(response.text.replace('<!--', ''))

        while True:
>>>>>>> 3957e58f
            ids = scrap_ids(
                json_response['payload'][1][1]['playlist']['list']
            )

<<<<<<< HEAD
            #len(tracks) <= 10
            if offset_left + len(ids) >= offset:
                if offset_left < offset:
                    ids = ids[offset - offset_left:]

                tracks = scrap_tracks(
                    ids,
                    self.user_id,
                    convert_m3u8_links=self.convert_m3u8_links,
                    http=self._vk.http
                )

                if not tracks:
                    break

                for track in tracks:
                    yield track


            offset_left += len(ids)
=======
            tracks = scrap_tracks(
                ids,
                self.user_id,
                convert_m3u8_links=self.convert_m3u8_links,
                http=self._vk.http
            )

            if not tracks:
                break

            for track in tracks:
                yield track
>>>>>>> 3957e58f

            response = self._vk.http.post(
                'https://vk.com/al_audio.php',
                data={
                    'al': 1,
                    'act': 'load_catalog_section',
                    'section_id': json_response['payload'][1][1]['sectionId'],
                    'start_from': json_response['payload'][1][1]['nextFrom']
                }
            )
            json_response = json.loads(response.text.replace('<!--', ''))

<<<<<<< HEAD

=======
>>>>>>> 3957e58f
    def get_updates_iter(self):
        """ Искать обновления друзей (генератор) """

        response = self._vk.http.post(
            'https://vk.com/al_audio.php',
            data={
                'al': 1,
                'act': 'section',
                'claim': 0,
                'is_layer': 0,
                'owner_id': self.user_id,
                'section': 'updates'
            }
        )
        json_response = json.loads(response.text.replace('<!--', ''))

        while True:
            updates = [i['list'] for i in json_response['payload'][1][1]['playlists']]
<<<<<<< HEAD

            ids = scrap_ids(
                [i[0] for i in updates if i]
            )

=======

            ids = scrap_ids(
                [i[0] for i in updates if i]
            )

>>>>>>> 3957e58f
            tracks = scrap_tracks(
                ids,
                self.user_id,
                convert_m3u8_links=self.convert_m3u8_links,
                http=self._vk.http
            )

            if not tracks:
                break

            for track in tracks:
                yield track

            if len(updates) < 11:
                break

            response = self._vk.http.post(
                'https://vk.com/al_audio.php',
                data={
                    'al': 1,
                    'act': 'load_catalog_section',
                    'section_id': json_response['payload'][1][1]['sectionId'],
                    'start_from': json_response['payload'][1][1]['nextFrom']
                }
            )
            json_response = json.loads(response.text.replace('<!--', ''))
<<<<<<< HEAD


    def get_popular_iter(self,offset=0):
        """ Искать популярные аудиозаписи  (генератор)

        :param offset: смещение
        """

        offset_left = 0

        response = self._vk.http.post(
            'https://vk.com/al_audio.php',
            data={
                'al': 1,
                'act': 'section',
                'claim': 0,
                'is_layer': 0,
                'owner_id': self.user_id,
                'section': 'recoms'
            }
        )
        json_response = json.loads(response.text.replace('<!--', ''))
        #pprint(json_response)

        while True:
            ids = scrap_ids(
                json_response['payload'][1][1]['playlist']['list']
            )


            if offset_left + len(ids) >= offset:
                if offset_left < offset:
                    ids = ids[offset - offset_left:]

                tracks = scrap_tracks(
                    ids,
                    self.user_id,
                    convert_m3u8_links=self.convert_m3u8_links,
                    http=self._vk.http
                )

                if not tracks:
                    break

                for track in tracks:
                    yield track

            offset_left += len(ids)

            response = self._vk.http.post(
                'https://vk.com/al_audio.php',
                data={
                    'al': 1,
                    'act': 'load_catalog_section',
                    'section_id': json_response['payload'][1][1]['sectionId'],
                    'start_from': json_response['payload'][1][1]['nextFrom']
                }
            )
            json_response = json.loads(response.text.replace('<!--', ''))

    def get_news_iter(self,offset=0):
        """ Искать новые аудиозаписи  (генератор)

        :param offset: смещение
        """

        offset_left = 0

        response = self._vk.http.post(
            'https://vk.com/al_audio.php',
            data={
                'al': 1,
                'act': 'section',
                'claim': 0,
                'is_layer': 0,
                'owner_id': self.user_id,
                'section': 'recoms'
            }
        )
        json_response = json.loads(response.text.replace('<!--', ''))

        while True:
            ids = scrap_ids(
                json_response['payload'][1][1]['playlists'][0]['list']
            )


            if offset_left + len(ids) >= offset:
                if offset_left < offset:
                    ids = ids[offset - offset_left:]

                tracks = scrap_tracks(
                    ids,
                    self.user_id,
                    convert_m3u8_links=self.convert_m3u8_links,
                    http=self._vk.http
                )

                if not tracks:
                    break

                for track in tracks:
                    yield track

            offset_left += len(ids)

            response = self._vk.http.post(
                'https://vk.com/al_audio.php',
                data={
                    'al': 1,
                    'act': 'load_catalog_section',
                    'section_id': json_response['payload'][1][1]['sectionId'],
                    'start_from': json_response['payload'][1][1]['nextFrom']
                }
            )
            json_response = json.loads(response.text.replace('<!--', ''))

=======
>>>>>>> 3957e58f

    def get_audio_by_id(self, owner_id, audio_id):
        """ Получить аудиозапись по ID
        :param owner_id: ID владельца (отрицательные значения для групп)
        :param audio_id: ID аудио
        """
        response = self._vk.http.get(
            'https://m.vk.com/audio{}_{}'.format(owner_id, audio_id),
            allow_redirects=False
        )
<<<<<<< HEAD

=======
        
>>>>>>> 3957e58f
        ids = scrap_ids_from_html(
            response.text,
            filter_root_el={'class': 'basisDefault'}
        )

        track = scrap_tracks(
            ids,
            self.user_id,
            http=self._vk.http,
            convert_m3u8_links=self.convert_m3u8_links
        )

        if track:
            return next(track)
        else:
            return []

    def get_post_audio(self, owner_id, post_id):
        """ Получить список аудиозаписей из поста пользователя или группы
        :param owner_id: ID владельца (отрицательные значения для групп)
        :param post_id: ID поста
        """
        response = self._vk.http.get(
            'https://m.vk.com/wall{}_{}'.format(owner_id, post_id)
        )

        ids = scrap_ids_from_html(
            response.text,
            filter_root_el={'class': 'audios_list'}
        )

        tracks = scrap_tracks(
            ids,
            self.user_id,
            http=self._vk.http,
            convert_m3u8_links=self.convert_m3u8_links
        )

        return tracks


def scrap_ids(audio_data):
    """ Парсинг списка хэшей аудиозаписей из json объекта """
    ids = []

    for track in audio_data:
        audio_hashes = track[13].split("/")

        full_id = (
            str(track[1]), str(track[0]), audio_hashes[2], audio_hashes[5]
        )
        if all(full_id):
            ids.append(full_id)

    return ids


def scrap_ids_from_html(html, filter_root_el=None):
    """ Парсинг списка хэшей аудиозаписей из html страницы """

    if filter_root_el is None:
        filter_root_el = {'id': 'au_search_items'}

    soup = BeautifulSoup(html, 'html.parser')
    ids = []

    root_el = soup.find(**filter_root_el)

    if root_el is None:
        raise ValueError('Could not find root el for audio')

    playlist_snippets = soup.find_all('div', {'class': "audioPlaylistSnippet__list"})
    for playlist in playlist_snippets:
        playlist.decompose()

    for audio in root_el.find_all('div', {'class': 'audio_item'}):
        if 'audio_item_disabled' in audio['class']:
            continue

        data_audio = json.loads(audio['data-audio'])
        audio_hashes = data_audio[13].split("/")

        full_id = (
            str(data_audio[1]), str(data_audio[0]), audio_hashes[2], audio_hashes[5]
        )

        if all(full_id):
            ids.append(full_id)

    return ids


def scrap_tracks(ids, user_id, http, convert_m3u8_links=True):
<<<<<<< HEAD
    tracks = []

=======
>>>>>>> 3957e58f
    last_request = 0.0

    for ids_group in [ids[i:i + 10] for i in range(0, len(ids), 10)]:
        delay = RPS_DELAY_RELOAD_AUDIO - (time.time() - last_request)

        if delay > 0:
            time.sleep(delay)

        result = http.post(
            'https://m.vk.com/audio',
            data={'act': 'reload_audio', 'ids': ','.join(['_'.join(i) for i in ids_group])}
        ).json()

        last_request = time.time()
        if result['data']:
            data_audio = result['data'][0]
            for audio in data_audio:
                artist = BeautifulSoup(audio[4], 'html.parser').text
                title = BeautifulSoup(audio[3].strip(), 'html.parser').text
                duration = audio[5]
                link = audio[2]

                if 'audio_api_unavailable' in link:
                    link = decode_audio_url(link, user_id)

                if convert_m3u8_links and 'm3u8' in link:
                    link = RE_M3U8_TO_MP3.sub(r'\1/\2.mp3', link)

                yield {
                    'id': audio[0],
                    'owner_id': audio[1],
                    'track_covers': audio[14].split(',') if audio[14] else [],
                    'url': link,

                    'artist': artist,
                    'title': title,
                    'duration': duration,
                }


def scrap_albums(html):
    """ Парсинг списка альбомов из html страницы """

    soup = BeautifulSoup(html, 'html.parser')
    albums = []

    for album in soup.find_all('div', {'class': 'audioPlaylistsPage__item'}):

        link = album.select_one('.audioPlaylistsPage__itemLink')['href']
        full_id = tuple(int(i) for i in RE_ALBUM_ID.search(link).groups())
        access_hash = RE_ACCESS_HASH.search(link)

        stats_text = album.select_one('.audioPlaylistsPage__stats').text

        # "1 011 прослушиваний"
        try:
            plays = int(stats_text.rsplit(' ', 1)[0].replace(' ', ''))
        except ValueError:
            plays = None

        albums.append({
            'id': full_id[1],
            'owner_id': full_id[0],
            'url': 'https://m.vk.com/audio?act=audio_playlist{}_{}'.format(
                *full_id
            ),
            'access_hash': access_hash.group(1) if access_hash else None,

            'title': album.select_one('.audioPlaylistsPage__title').text,
            'plays': plays
        })

    return albums<|MERGE_RESOLUTION|>--- conflicted
+++ resolved
@@ -236,7 +236,7 @@
             ids = scrap_ids(
                 json_response['payload'][1][1]['playlists'][0]['list']
             )
-<<<<<<< HEAD
+
 
             tracks = scrap_tracks(
                 ids,
@@ -248,22 +248,6 @@
             return list(tracks)
         else:
             return []
-=======
-
-            tracks = scrap_tracks(
-                ids,
-                self.user_id,
-                self._vk.http,
-                convert_m3u8_links=self.convert_m3u8_links
-            )
-
-            return list(tracks)
-        else:
-            return []
-
-    def search(self, q, count=100):
-        """ Искать аудиозаписи
->>>>>>> 3957e58f
 
     def search(self, q, count=100, offset=0):
         """ Искать аудиозаписи
@@ -291,35 +275,16 @@
                 'q': q
             }
         )
-
-<<<<<<< HEAD
         json_response = json.loads(response.text.replace('<!--', ''))
 
 
         while json_response['payload'][1][1]['playlist']:
 
-=======
-        response = self._vk.http.post(
-            'https://vk.com/al_audio.php',
-            data={
-                'al': 1,
-                'act': 'section',
-                'claim': 0,
-                'is_layer': 0,
-                'owner_id': self.user_id,
-                'section': 'search',
-                'q': q
-            }
-        )
-        json_response = json.loads(response.text.replace('<!--', ''))
-
-        while True:
->>>>>>> 3957e58f
             ids = scrap_ids(
                 json_response['payload'][1][1]['playlist']['list']
             )
 
-<<<<<<< HEAD
+
             #len(tracks) <= 10
             if offset_left + len(ids) >= offset:
                 if offset_left < offset:
@@ -340,20 +305,7 @@
 
 
             offset_left += len(ids)
-=======
-            tracks = scrap_tracks(
-                ids,
-                self.user_id,
-                convert_m3u8_links=self.convert_m3u8_links,
-                http=self._vk.http
-            )
-
-            if not tracks:
-                break
-
-            for track in tracks:
-                yield track
->>>>>>> 3957e58f
+
 
             response = self._vk.http.post(
                 'https://vk.com/al_audio.php',
@@ -366,10 +318,7 @@
             )
             json_response = json.loads(response.text.replace('<!--', ''))
 
-<<<<<<< HEAD
-
-=======
->>>>>>> 3957e58f
+
     def get_updates_iter(self):
         """ Искать обновления друзей (генератор) """
 
@@ -388,19 +337,11 @@
 
         while True:
             updates = [i['list'] for i in json_response['payload'][1][1]['playlists']]
-<<<<<<< HEAD
 
             ids = scrap_ids(
                 [i[0] for i in updates if i]
             )
 
-=======
-
-            ids = scrap_ids(
-                [i[0] for i in updates if i]
-            )
-
->>>>>>> 3957e58f
             tracks = scrap_tracks(
                 ids,
                 self.user_id,
@@ -427,7 +368,6 @@
                 }
             )
             json_response = json.loads(response.text.replace('<!--', ''))
-<<<<<<< HEAD
 
 
     def get_popular_iter(self,offset=0):
@@ -545,8 +485,6 @@
             )
             json_response = json.loads(response.text.replace('<!--', ''))
 
-=======
->>>>>>> 3957e58f
 
     def get_audio_by_id(self, owner_id, audio_id):
         """ Получить аудиозапись по ID
@@ -557,11 +495,7 @@
             'https://m.vk.com/audio{}_{}'.format(owner_id, audio_id),
             allow_redirects=False
         )
-<<<<<<< HEAD
-
-=======
-        
->>>>>>> 3957e58f
+
         ids = scrap_ids_from_html(
             response.text,
             filter_root_el={'class': 'basisDefault'}
@@ -655,11 +589,7 @@
 
 
 def scrap_tracks(ids, user_id, http, convert_m3u8_links=True):
-<<<<<<< HEAD
-    tracks = []
-
-=======
->>>>>>> 3957e58f
+
     last_request = 0.0
 
     for ids_group in [ids[i:i + 10] for i in range(0, len(ids), 10)]:
