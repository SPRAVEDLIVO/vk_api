--- conflicted
+++ resolved
@@ -695,14 +695,6 @@
             continue
 
         data_audio = json.loads(audio['data-audio'])
-<<<<<<< HEAD
-        audio_hashes = data_audio[AUDIO_TUPLE["HASHES"]].split("/")
-
-        full_id = (
-            str(data_audio[AUDIO_TUPLE["OWNER_ID"]]), str(data_audio[AUDIO_TUPLE["ID"]]
-                                                          ), audio_hashes[2], audio_hashes[5]
-        )
-=======
 
         if isinstance(data_audio, list):
             audio_hashes = data_audio[13].split("/")
@@ -715,7 +707,6 @@
                 str(data_audio['owner_id']), str(data_audio['id']),
                 data_audio['actionHash'], data_audio['urlHash']
             )
->>>>>>> 495ecb73
 
         if all(full_id):
             ids.append(full_id)
@@ -739,13 +730,8 @@
 
         result = http.post(
             'https://m.vk.com/audio',
-<<<<<<< HEAD
-            data={'act': 'reload_audio', 'ids': ','.join(
-                ['_'.join(i) for i in ids_group])}
-=======
             data={'act': 'reload_audio', 'ids': ','.join(['_'.join(i) for i in ids_group])},
             headers={"X-Requested-With": "XMLHttpRequest"},
->>>>>>> 495ecb73
         ).json()
 
         last_request = time.time()
